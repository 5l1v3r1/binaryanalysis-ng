#!/usr/bin/python3

# Binary Analysis Next Generation (BANG!)
#
# This file is part of BANG.
#
# BANG is free software: you can redistribute it and/or modify
# it under the terms of the GNU Affero General Public License,
# version 3, as published by the Free Software Foundation.
#
# BANG is distributed in the hope that it will be useful,
# but WITHOUT ANY WARRANTY; without even the implied warranty of
# MERCHANTABILITY or FITNESS FOR A PARTICULAR PURPOSE.  See the
# GNU Affero General Public License for more details.
#
# You should have received a copy of the GNU Affero General Public
# License, version 3, along with BANG.  If not, see
# <http://www.gnu.org/licenses/>
#
# Copyright 2018-2019 - Armijn Hemel
# Licensed under the terms of the GNU Affero General Public License
# version 3
# SPDX-License-Identifier: AGPL-3.0-only

import math

import bangunpack
import bangfilesystems
import bangmedia
import bangandroid

# store a few standard signatures
signatures = {
    'webp': b'WEBP',
    'wav': b'WAVE',
    'ani': b'ACON',
    'png': b'\x89PNG\x0d\x0a\x1a\x0a',
    'mng': b'\x8aMNG\x0d\x0a\x1a\x0a',
    'gzip': b'\x1f\x8b\x08',  # RFC 1952 says x08 is the only compression method allowed
    'bmp': b'BM',  # https://en.wikipedia.org/wiki/BMP_file_format
    'xz': b'\xfd\x37\x7a\x58\x5a\x00',
    'lzma_var1': b'\x5d\x00\x00',
    'lzma_var2': b'\x6d\x00\x00',  # used in OpenWrt
    'lzma_var3': b'\x6c\x00\x00',  # some routers, like ZyXEL NBG5615, use this
    'timezone': b'TZif',  # man 5 tzfile
    'tar_posix': b'ustar\x00',  # /usr/share/magic
    'tar_gnu': b'ustar\x20\x20\x00',  # /usr/share/magic
    'ar': b'!<arch>',
    'squashfs_var1': b'sqsh',
    'squashfs_var2': b'hsqs',
    'appledouble': b'\x00\x05\x16\x07',  # https://tools.ietf.org/html/rfc1740 Appendix B
    'icc': b'acsp',  # http://www.color.org/specification/ICC1v43_2010-12.pdf, section 7.2
    'zip': b'\x50\x4b\x03\04',  # https://pkware.cachefly.net/webdocs/casestudies/APPNOTE.TXT section 4.3.6
    'dahua': b'DH\x03\04', # https://ipcamtalk.com/threads/dahua-ipc-easy-unbricking-recovery-over-tftp.17189/#post-288739
    'bzip2': b'BZh',  # https://en.wikipedia.org/wiki/Bzip2#File_format
    'xar': b'\x78\x61\x72\x21',  # https://github.com/mackyle/xar/wiki/xarformat
    'gif87': b'GIF87a',  # https://www.w3.org/Graphics/GIF/spec-gif89a.txt
    'gif89': b'GIF89a',  # https://www.w3.org/Graphics/GIF/spec-gif89a.txt
    'iso9660': b'CD001',  # ECMA 119
    'lzip': b'LZIP',  # http://www.nongnu.org/lzip/manual/lzip_manual.html#File-format
    'jpeg': b'\xff\xd8',
    'woff': b'wOFF',
    'opentype': b'OTTO',
    'ttc': b'ttcf',
    'truetype': b'\x00\x01\x00\x00',
    'android_backup': b'ANDROID BACKUP\n',
    'ico': b'\x00\x00\x01\x00',  # https://en.wikipedia.org/wiki/ICO_%28file_format%29
    'gnu_message_catalog_le': b'\xde\x12\x04\x95',  # /usr/share/magic
    'gnu_message_catalog_be': b'\x95\x04\x12\xde',  # /usr/share/magic
    'cab': b'MSCF\x00\x00\x00\x00',  # /usr/share/magic
    'sgi': b'\x01\xda',  # https://media.xiph.org/svt/SGIIMAGESPEC
    'aiff': b'FORM',
    'terminfo': b'\x1a\x01',
    'rzip': b'RZIP',  # /usr/share/magic
    'au': b'.snd',
    'jffs2_little_endian': b'\x85\x19',  # /usr/share/magic
    'jffs2_big_endian': b'\x19\x85',  # /usr/share/magic
    'cpio_old': b'\xc7\x71',  # man 5 cpio
    'cpio_portable': b'070707',  # man 5 cpio
    'cpio_newascii': b'070701',  # man 5 cpio
    'cpio_newcrc': b'070702',  # man 5 cpio
    '7z': b'7z\xbc\xaf\x27\x1c',  # documentation in 7-Zip source code
    'chm': b'ITSF\x03\x00\x00\x00',  # /usr/share/magic but only use a part and only support version 3
    'mswim': b'MSWIM\x00\x00\x00',  # /usr/share/magic
    'sunraster': b'\x59\xa6\x6a\x95',  # https://www.fileformat.info/format/sunraster/egff.htm
    'ext2': b'\x53\xef',  # /usr/share/magic
    'rpm': b'\xed\xab\xee\xdb',
    'zstd_08': b'\x28\xb5\x2f\xfd',  # /usr/share/magic
    'apple_icon': b'icns',  # https://en.wikipedia.org/wiki/Apple_Icon_Image_format
    'androidsparse': b'\x3a\xff\x26\xed',
    'lz4': b'\x04\x22\x4d\x18',  # https://github.com/lz4/lz4/blob/master/doc/lz4_Frame_format.md
    'lz4_legacy': b'\x02\x21\x4c\x18',  # https://github.com/lz4/lz4/blob/master/doc/lz4_Frame_format.md#legacy-frame
    'vmdk': b'KDMV',
    'qcow2': b'QFI\xfb',
    'vdi': b'<<< Oracle VM VirtualBox Disk Image >>>\n',
    'javaclass': b'\xca\xfe\xba\xbe',
    'dex': b'dex\n',
    'odex': b'dey\n',
    'snappy_framed': b'\xff\x06\x00\x00\x73\x4e\x61\x50\x70\x59',  # https://github.com/google/snappy/blob/master/framing_format.txt
    'elf': b'\x7f\x45\x4c\x46',
    'swf': b'FWS',
    'swf_zlib': b'CWS',
    'swf_lzma': b'ZWS',
    'ubootlegacy': b'\x27\x05\x19\x56',
    'certificate': b'-----BEGIN ',
    'git_index': b'DIRC',  # https://github.com/git/git/blob/master/Documentation/technical/index-format.txt
    'flv': b'FLV',
    'lzop': b'\x89\x4c\x5a\x4f\x00\x0d\x0a\x1a\x0a',
    'dlinkromfs': b'ROMFS v',
    'pdf': b'%PDF-',
    'gimpbrush': b'GIMP',
    'zim': b'\x5a\x49\x4d\x04',
    'pack200': b'\xca\xfe\xd0\x0d',
    'midi': b'MThd',
    'javakeystore': b'\xfe\xed\xfe\xed',
    'xg3d': b'XG3D',
    'acdb': b'QCMSNDDB',
    'dds': b'DDS ',
    'ktx11': b'\xabKTX 11\xbb\r\n\x1a\n',
    'avb': b'AVB0',
    'sqlite3': b'SQLite format 3\x00',
    'dtb': b'\xd0\x0d\xfe\xed',
    'trx': b'HDR0',
    'psd': b'8BPS',
    'minidump': b'MDMP',
    'ppm': b'P6',
    'pgm': b'P5',
    'pbm': b'P4',
    'androidbootmsm': b'BOOTLDR!',
    'androidbootimg': b'ANDROID!',
    'androidboothuawei': b'\x3c\xd6\x1a\xce',
    'fat': b'\x55\xaa',
    'cbfs': b'LARCHIVE', # https://www.coreboot.org/CBFS
    'minix_1l': b'\x8f\x13', # minix v1, linux variant
    'compress': b'\x1f\x9d', # /usr/share/magic
    'romfs': b'-rom1fs-',
    'cramfs_le': b'\x45\x3d\xcd\x28',
    'cramfs_be': b'\x28\xcd\x3d\x45',
    'quakepak': b'PACK',
    'doomwad': b'IWAD',
    'ambarella': b'\x90\xeb\x24\xa3',
    'romfs_ambarella': b'\x8a\x32\xfc\x66',
}

# some signatures do not start at the beginning of the file
signaturesoffset = {
    'webp': 8,
    'wav': 8,
    'ani': 8,
    'tar_posix': 0x101,
    'tar_gnu': 0x101,
    'icc': 36,
    'iso9660': 32769,
    'ext2': 0x438,
    'dlinkromfs': 16,
    'gimpbrush': 20,
    'fat': 0x1fe,
    'minix_1l': 0x410,
    'ambarella': 0x818,
    'romfs_ambarella': 4,
}


# The result of the scan is a dictionary containing:
#
# * the status of the scan (successful or not)
#
# Successful scans also contain:
#
# * the length of the data
# * list of files that were unpacked, if any, plus
#   labels for the unpacked files
# * labels that were added, if any
#
# Unsucccesful scans contain:
#
# * errors that were encountered
#
# unpacking error contains:
#
# * offset in the file where the error occured
#   (integer)
# * error message (human readable)
# * flag to indicate if it is a fatal error
#   (boolean)
#


# keep a list of signatures to the (built in) functions
signaturetofunction = {
    'webp': bangmedia.unpackWebP,
    'wav': bangmedia.unpackWAV,
    'ani': bangmedia.unpackANI,
    'png': bangmedia.unpackPNG,
    'mng': bangmedia.unpackMNG,
    'gzip': bangunpack.unpackGzip,
    'bmp': bangmedia.unpackBMP,
    'xz': bangunpack.unpackXZ,
    'lzma_var1': bangunpack.unpackLZMA,
    'lzma_var2': bangunpack.unpackLZMA,
    'lzma_var3': bangunpack.unpackLZMA,
    'timezone': bangunpack.unpackTimeZone,
    'tar_posix': bangunpack.unpackTar,
    'tar_gnu': bangunpack.unpackTar,
    'ar': bangunpack.unpackAr,
    'squashfs_var1': bangfilesystems.unpackSquashfs,
    'squashfs_var2': bangfilesystems.unpackSquashfs,
    'appledouble': bangunpack.unpackAppleDouble,
    'icc': bangunpack.unpackICC,
    'zip': bangunpack.unpackZip,
    'dahua': bangunpack.unpackDahua,
    'bzip2': bangunpack.unpackBzip2,
    'xar': bangunpack.unpackXAR,
    'gif87': bangmedia.unpackGIF,
    'gif89': bangmedia.unpackGIF,
    'iso9660': bangfilesystems.unpackISO9660,
    'lzip': bangunpack.unpackLzip,
    'jpeg': bangmedia.unpackJPEG,
    'woff': bangunpack.unpackWOFF,
    'opentype': bangunpack.unpackOpenTypeFont,
    'ttc': bangunpack.unpackOpenTypeFontCollection,
    'truetype': bangunpack.unpackTrueTypeFont,
    'android_backup': bangandroid.unpackAndroidBackup,
    'ico': bangmedia.unpackICO,
    'gnu_message_catalog_le': bangunpack.unpackGNUMessageCatalog,
    'gnu_message_catalog_be': bangunpack.unpackGNUMessageCatalog,
    'cab': bangunpack.unpackCab,
    'sgi': bangmedia.unpackSGI,
    'aiff': bangmedia.unpackAIFF,
    'terminfo': bangunpack.unpackTerminfo,
    'rzip': bangunpack.unpackRzip,
    'au': bangmedia.unpackAU,
    'jffs2_little_endian': bangfilesystems.unpackJFFS2,
    'jffs2_big_endian': bangfilesystems.unpackJFFS2,
    'cpio_old': bangunpack.unpackCpio,
    'cpio_portable': bangunpack.unpackCpio,
    'cpio_newascii': bangunpack.unpackCpio,
    'cpio_newcrc': bangunpack.unpackCpio,
    '7z': bangunpack.unpack7z,
    'chm': bangunpack.unpackCHM,
    'mswim': bangunpack.unpackWIM,
    'sunraster': bangmedia.unpackSunRaster,
    'ext2': bangfilesystems.unpackExt2,
    'rpm': bangunpack.unpackRPM,
    'zstd_08': bangunpack.unpackZstd,
    'apple_icon': bangmedia.unpackAppleIcon,
    'androidsparse': bangandroid.unpackAndroidSparse,
    'lz4': bangunpack.unpackLZ4,
    'lz4_legacy': bangunpack.unpackLZ4Legacy,
    'vmdk': bangfilesystems.unpackVMDK,
    'qcow2': bangfilesystems.unpackQcow2,
    'vdi': bangfilesystems.unpackVDI,
    'javaclass': bangunpack.unpackJavaClass,
    'dex': bangandroid.unpackDex,
    'odex': bangandroid.unpackOdex,
    'snappy_framed': bangunpack.unpackSnappy,
    'elf': bangunpack.unpackELF,
    'swf': bangmedia.unpackSWF,
    'swf_zlib': bangmedia.unpackSWF,
    'swf_lzma': bangmedia.unpackSWF,
    'ubootlegacy': bangunpack.unpackUBootLegacy,
    'certificate': bangunpack.unpackCertificate,
    'git_index': bangunpack.unpackGitIndex,
    'flv': bangmedia.unpackFLV,
    'lzop': bangunpack.unpackLZOP,
    'dlinkromfs': bangfilesystems.unpackDlinkRomfs,
    'pdf': bangmedia.unpackPDF,
    'pack200': bangunpack.unpackPack200,
    'gimpbrush': bangmedia.unpackGimpBrush,
    'zim': bangunpack.unpackZim,
    'midi': bangmedia.unpackMidi,
    'javakeystore': bangunpack.unpackJavaKeyStore,
    'xg3d': bangmedia.unpackXG3D,
    'acdb': bangunpack.unpackACDB,
    'dds': bangmedia.unpackDDS,
    'ktx11': bangmedia.unpackKTX11,
    'avb': bangandroid.unpackAVB,
    'sqlite3': bangunpack.unpackSQLite,
    'dtb': bangunpack.unpackDeviceTree,
    'trx': bangunpack.unpackTRX,
    'psd': bangmedia.unpackPSD,
    'minidump': bangunpack.unpackMinidump,
    'ppm': bangmedia.unpackPNM,
    'pgm': bangmedia.unpackPNM,
    'pbm': bangmedia.unpackPNM,
    'androidbootmsm': bangandroid.unpackAndroidBootMSM,
    'androidbootimg': bangandroid.unpackAndroidBootImg,
    'androidboothuawei': bangandroid.unpackAndroidBootHuawei,
    'fat': bangfilesystems.unpackFAT,
    'cbfs': bangfilesystems.unpackCBFS,
    'minix_1l': bangfilesystems.unpackMinix1L,
    'compress': bangunpack.unpackCompress,
    'romfs': bangfilesystems.unpackRomfs,
    'cramfs_le': bangfilesystems.unpack_cramfs,
    'cramfs_be': bangfilesystems.unpack_cramfs,
    'quakepak': bangunpack.unpack_pak,
    'doomwad': bangunpack.unpack_wad,
    'ambarella': bangunpack.unpack_ambarella,
    'romfs_ambarella': bangunpack.unpack_romfs_ambarella,
}

# a lookup table to map signatures to a name for
# pretty printing.
signatureprettyprint = {
    'lzma_var1': 'lzma',
    'lzma_var2': 'lzma',
    'lzma_var3': 'lzma',
    'tar_posix': 'tar',
    'tar_gnu': 'tar',
    'squashfs_var1': 'squashfs',
    'squashfs_var2': 'squashfs',
    'gif87': 'gif',
    'gif89': 'gif',
    'jffs2_little_endian': 'jffs2',
    'jffs2_big_endian': 'jffs2',
    'cpio_old': 'cpio',
    'cpio_portable': 'cpio',
    'cpio_newascii': 'cpio',
    'cpio_newcrc': 'cpio',
    'zstd_08': 'zstd',
    'swf_zlib': 'swf',
    'swf_lzma': 'swf',
    'ktx11': 'ktx',
    'minix_1l': 'minix',
    'cramfs_le': 'cramfs',
    'cramfs_be': 'cramfs',
}

# extensions to unpacking functions. This should only be
# used for files with a known extension that cannot be
# reliably recognized any other way.
# One example is the Android sparse data format.
# These extensions should be lower case
extensiontofunction = {
    '.swp': bangunpack.unpackVimSwapfile,
    '.new.dat': bangandroid.unpackAndroidSparseData,
    '.pak': bangandroid.unpackChromePak,
    '.ihex': bangunpack.unpackIHex,
    '.hex': bangunpack.unpackIHex,
    '.srec': bangunpack.unpackSREC,
    '.xml': bangunpack.unpackXML,
    '.xsd': bangunpack.unpackXML,
    '.ncx': bangunpack.unpackXML,
    '.opf': bangunpack.unpackXML,
    '.svg': bangunpack.unpackXML,
    '.tar': bangunpack.unpackTar,
    'resources.arsc': bangandroid.unpackAndroidResource,
    'manifest.mf': bangunpack.unpackJavaManifest,
    '.sf': bangunpack.unpackJavaManifest,
    'dockerfile': bangunpack.unpackDockerfile,
    '.dockerfile': bangunpack.unpackDockerfile,
    'pkg-info': bangunpack.unpackPythonPkgInfo,
    'known_hosts': bangunpack.unpackSSHKnownHosts,
    'ssh_known_hosts': bangunpack.unpackSSHKnownHosts,
    '.rsa': bangunpack.unpackCertificate,
    '.pem': bangunpack.unpackCertificate,
    '.lsm': bangunpack.unpackLSM,
    '.json': bangunpack.unpackJSON,
    'passwd': bangunpack.unpackPasswd,
    'shadow': bangunpack.unpackShadow,
    'group': bangunpack.unpackGroup,
    '.css': bangunpack.unpackCSS,
    'tzdata': bangandroid.unpackAndroidTzdata,
    'fstab': bangunpack.unpackFstab,
    '.pc': bangunpack.unpackPkgConfig,
    '.ics': bangunpack.unpackICS,
    'trans.tbl': bangunpack.unpackTransTbl,
    '.nb0': bangandroid.unpack_nb0,
}

# a lookup table to map extensions to a name
# for pretty printing.
extensionprettyprint = {
    '.swp': 'vimswapfile',
    '.new.dat': 'androidsparsedata',
    '.pak': 'pak',
    '.ihex': 'ihex',
    '.hex': 'ihex',
    '.srec': 'srec',
    '.xml': 'xml',
    '.xsd': 'xml',
    '.ncx': 'xml',
    '.opf': 'xml',
    '.svg': 'xml',
    '.tar': 'tar',
    'resources.arsc': 'androidresource',
    'manifest.mf': 'javamanifest',
    '.sf': 'javamanifest',
    '.dockerfile': 'dockerfile',
    'dockerfile': 'dockerfile',
    'pkg-info': 'pkginfo',
    'known_hosts': 'ssh_known_hosts',
    'ssh_known_hosts': 'ssh_known_hosts',
    '.rsa': 'certificate',
    '.pem': 'certificate',
    '.lsm': 'lsm',
    '.json': 'json',
    'passwd': 'passwd',
    'shadow': 'shadow',
    'group': 'group',
    '.css': 'css',
    'tzdata': 'tzdata',
    'fstab': 'fstab',
    '.pc': 'pc',
    '.ics': 'ics',
    'trans.tbl': 'trans.tbl',
    '.nb0': 'nb0',
}

def matches_file_pattern(filename, extension):
    return filename.name.lower().endswith(extension)

# certain unpacking functions if the whole file is text
textonlyfunctions = {
    'ihex': bangunpack.unpackIHex,
    'srec': bangunpack.unpackSREC,
    'kernelconfig': bangunpack.unpackKernelConfig,
    #'dockerfile': bangunpack.unpackDockerfile,
    'base64': bangunpack.unpackBase64,
    'script': bangunpack.unpackScript,
}

# The result of the scan is a dictionary with the
# following data, depending on the status of the scan
# * the status of the scan (successful or not)
# * the length of the data
# * list of files that were unpacked, if any, plus
#   labels for the unpacked files
# * labels that were added, if any
# * errors that were encountered, if any
#
# The unpack errror returned has more information:
#
# * offset in the file where the error occured
#   (integer)
# * error message (human readable)
# * flag to indicate if it is a fatal error
#   (boolean)
def unpack_file_with_extension(fileresult, scanenvironment, extension, unpack_directory):
    return extensiontofunction[extension](fileresult, scanenvironment, 0, unpack_directory)

# Prescan functions:
#
# first perform a few sanity checks to prevent
# false positives for the built in unpack
# functions in BANG, as function calls are
# expensive so prevent them as much as possible.
# For big files this can easily save hundreds of
# thousands of function calls.
#
# Included here are checks for:
#
# * LZMA
# * bzip2
# * gzip
# * BMP
# * SGI images
# * ICO
# * PNG
# * MNG
# * TrueType and OpenType fonts
# * terminfo

def prescan_true(scanbytes, bytesread, filesize, offset, offsetinfile):
    return True

def prescan_lzma(scanbytes, bytesread, filesize, offset, offsetinfile):
    # header of LZMA files is 13 bytes
    if filesize - (offset + offsetinfile) < 13:
        return False
    # Only do this if there are enough bytes
    # left to test on, otherwise let the sliding
    # window do its work
    if bytesread - offset >= 13:
        # bytes 5 - 13 are the size field. It
        # could be that it is undefined, but if
        # it is defined then check if it is too
        # large or too small.
        if scanbytes[offset+5:offset+13] != b'\xff\xff\xff\xff\xff\xff\xff\xff':
            lzmaunpackedsize = int.from_bytes(scanbytes[offset+5:offset+13], byteorder='little')
            if lzmaunpackedsize == 0:
                return False
            # XZ Utils cannot unpack or create
            # files with size of 256 GiB or more
            if lzmaunpackedsize > 274877906944:
                return False
    return True

def prescan_bzip2(scanbytes, bytesread, filesize, offset, offsetinfile):
    # first some sanity checks consisting of
    # header checks:
    #
    # * block size
    # * magic
    #
    # Only do this if there are enough bytes
    # left to test on, otherwise
    # let the sliding window do its work
    if bytesread - offset >= 10:
        # the byte indicating the block size
        # has to be in the range 1 - 9
        try:
            blocksize = int(scanbytes[offset+3])
        except:
            return False
        # block size byte cannot be 0
        if blocksize == 0:
            return False
        # then check if the file is a stream or
        # not. If so, some more checks can be
        # made (bzip2 source code decompress.c,
        # line 224).
        if scanbytes[offset+4] != b'\x17':
            if scanbytes[offset+4:offset+10] != b'\x31\x41\x59\x26\x53\x59':
                return False
    return True

def prescan_gzip(scanbytes, bytesread, filesize, offset, offsetinfile):
    # first some sanity checks consisting of
    # header checks.
    #
    # RFC 1952 http://www.zlib.org/rfc-gzip.html
    # describes the flags, but omits the
    # "encrytion" flag (bit 5)
    #
    # Python 3's zlib module does not support:
    # * continuation of multi-part gzip (bit 2)
    # * encrypt (bit 5)
    #
    # RFC 1952 says that bit 6 and 7 should not
    # be set.
    if bytesread - offset >= 4:
        gzipbyte = scanbytes[offset+3]
        if (gzipbyte >> 2 & 1) == 1:
            # continuation of multi-part gzip
            return False
        if (gzipbyte >> 5 & 1) == 1:
            # encrypted
            return False
        if (gzipbyte >> 6 & 1) == 1:
            # reserved
            return False
        if (gzipbyte >> 7 & 1) == 1:
            # reserved
            return False
    return True

def prescan_bmp(scanbytes, bytesread, filesize, offset, offsetinfile):
    # header of BMP files is 26 bytes
    if filesize - (offset + offsetinfile) < 26:
        return False
    if bytesread - offset >= 6:
        bmpsize = int.from_bytes(scanbytes[offset+2:offset+6], byteorder='little')
        if offsetinfile + offset + bmpsize > filesize:
            return False
    return True

def prescan_sgi(scanbytes, bytesread, filesize, offset, offsetinfile):
    # header of SGI files is 512 bytes
    if filesize - (offset + offsetinfile) < 512:
        return False
    if bytesread - offset > 512:
        # storage format
        if not (scanbytes[offset+2] == 0 or scanbytes[offset+2] == 1):
            return False
        # BPC
        if not (scanbytes[offset+3] == 1 or scanbytes[offset+3] == 2):
            return False
        # dummy values, last 404 bytes of
        # the header are 0x00
        if not scanbytes[offset+108:offset+512] == b'\x00' * 404:
            return False
    return True

def prescan_ico(scanbytes, bytesread, filesize, offset, offsetinfile):
    # check the number of images
    if filesize - (offset + offsetinfile) < 22:
        return False
    numberofimages = int.from_bytes(scanbytes[offset+4:offset+6], byteorder='little')
    if numberofimages == 0:
        return False

    # images cannot be outside of the file
    if offsetinfile + offset + 6 + numberofimages * 16 > filesize:
        return False

    # Then check the first image, as this
    # is where most false positives happen.
    imagesize = int.from_bytes(scanbytes[offset+14:offset+18], byteorder='little')
    if imagesize == 0:
        return False

    # ICO cannot be outside of the file
    imageoffset = int.from_bytes(scanbytes[offset+18:offset+22], byteorder='little')

    if offsetinfile + offset + imageoffset + imagesize > filesize:
        return False

    return True

def prescan_png(scanbytes, bytesread, filesize, offset, offsetinfile):
    # minimum size of PNG files is 57 bytes
    if filesize - (offsetinfile + offset) < 57:
        return False
    if bytesread - offset >= 13:
        # bytes 8 - 11 are always the same in
        # every PNG
        if scanbytes[offset+8:offset+12] != b'\x00\x00\x00\x0d':
            return False
    return True

def prescan_mng(scanbytes, bytesread, filesize, offset, offsetinfile):
    # minimum size of MNG files is 52 bytes
    if filesize - (offsetinfile + offset) < 52:
        return False
    if bytesread - offset >= 13:
        # bytes 8 - 11 are always the same in
        # every MNG
        if scanbytes[offset+8:offset+12] != b'\x00\x00\x00\x1c':
            return False
    return True

def prescan_truetype(scanbytes, bytesread, filesize, offset, offsetinfile):
    if filesize - (offsetinfile + offset) < 12:
        return False
    # two simple sanity checks: number of
    # tables and search range
    numtables = int.from_bytes(scanbytes[offset+4:offset+6], byteorder='big')

    if numtables == 0:
        return False

    # then the search range
    searchrange = int.from_bytes(scanbytes[offset+6:offset+8], byteorder='big')
    if pow(2, int(math.log2(numtables)))*16 != searchrange:
        return False
    return True

def prescan_terminfo(scanbytes, bytesread, filesize, offset, offsetinfile):
    if filesize - (offsetinfile + offset) < 12:
        return False

    # simple sanity check: names section
    # size cannot be < 2 or > 128
    namessectionsize = int.from_bytes(scanbytes[offset+2:offset+4], byteorder='little')

    if namessectionsize < 2 or namessectionsize > 128:
        return False

    return True

prescan_functions = {
    'lzma_var1': prescan_lzma,
    'lzma_var2': prescan_lzma,
    'lzma_var3': prescan_lzma,
    'bzip2': prescan_bzip2,
    'gzip': prescan_gzip,
    'bmp' : prescan_bmp,
    'sgi' : prescan_sgi,
    'ico' : prescan_ico,
    'png' : prescan_png,
    'mng' : prescan_mng,
    'truetype' : prescan_truetype,
    'opentype' : prescan_truetype,
    'terminfo' : prescan_terminfo,
}

def prescan(s, scanbytes, bytesread, filesize, offset, offsetinfile):
    f = prescan_functions.get(s, prescan_true)
    return f(scanbytes, bytesread, filesize, offset, offsetinfile)

# license references extracted from a Fedora 28 system:
# $ cd /usr/share/doc
# $ grep -r license | grep http
#
# Keys are SPDX compatible as far as possible. Included are
# references for both software and data. http://, https://,
# www are removed, as are some extensions to avoid duplication.
# Some of these URLs are no longer valid, or redirect to other
# pages, but are still used in code.
licensereferences = {}

# generic license reference
licensereferences['license'] = ["license", "License", "LICENSE", "licensing",
                                "licence", "Licence", "LICENCE", "licencing"]

# GNU (licenses, URLs, e-mail)
licensereferences['GNU'] = ["gnu.org/licenses/", "gnu.org/gethelp/",
                            "gnu.org/software/", "@gnu.org"]

# GNU GPL license family
licensereferences['GPL family'] = ["General Public License"]

# GNU GPL
licensereferences['GPL'] = ["gnu.org/licenses/gpl."
                            "gnu.org/copyleft/gpl."
                            "gnu.org/copyleft/gpl.",
                            "www.opensource.org/licenses/gpl-license.php",
                            "www.fsf.org/copyleft/gpl.html"]
licensereferences['GPL-2.0'] = ["gnu.org/licenses/gpl-2.0.",
                                "gnu.org/licenses/old-licenses/gpl-2.0",
                                "creativecommons.org/licenses/GPL/2.0/",
                                "opensource.org/licenses/GPL-2.0"]
licensereferences['GPL-3.0'] = ["opensource.org/licenses/gpl-3.0."]

# GNU LGPL
licensereferences['LGPL'] = ["www.fsf.org/copyleft/lesser.html",
                             "www.fsf.org/licenses/lgpl.html",
                             "gnu.org/licenses/lgpl.html",
                             "opensource.org/licenses/lgpl-license"]
licensereferences['LGPL-2.0'] = ["gnu.org/licenses/old-licenses/lgpl-2.0"]
licensereferences['LGPL-2.1'] = ["gnu.org/licenses/old-licenses/lgpl-2.1",
                                 "creativecommons.org/licenses/LGPL/2.1/",
                                 "opensource.org/licenses/LGPL-2.1"]
licensereferences['LGPL-3.0'] = ["opensource.org/licenses/lgpl-3.0."]

# GNU FDL
licensereferences['GFDL'] = ["gnu.org/copyleft/fdl.html",
                             "www.fsf.org/licensing/licenses/fdl.html"]
licensereferences['GFDL-1.3'] = ["gnu.org/licenses/fdl-1.3.html"]

# SISSL
licensereferences['SISSL'] = ["www.openoffice.org/licenses/sissl_license.html"]

# Apache licenses
licensereferences['Apache'] = ["apache.org/licenses/"]
licensereferences['Apache-1.1'] = ["apache.org/licenses/LICENSE-1.1",
                                   "opensource.org/licenses/Apache-1.1"]
licensereferences['Apache-2.0'] = ["apache.org/licenses/LICENSE-2.0",
                                   "opensource.org/licenses/apache2.0.php"]

# Creative Commons
licensereferences['CC-SA-1.0'] = ["creativecommons.org/licenses/sa/1.0"]
licensereferences['CC-BY-2.0'] = ["creativecommons.org/licenses/by/2.0/"]
licensereferences['CC-BY-SA-2.0'] = ["creativecommons.org/licenses/by-sa/2.0/"]
licensereferences['CC-BY-SA-2.5'] = ["creativecommons.org/licenses/by-sa/2.5/"]
licensereferences['CC-BY-SA-3.0'] = ["creativecommons.org/licenses/by-sa/3.0/"]
licensereferences['CC-BY-3.0'] = ["creativecommons.org/licenses/by/3.0/"]
licensereferences['CC-BY-4.0'] = ["creativecommons.org/licenses/by/4.0/"]
licensereferences['CC-BY-SA-4.0'] = ["creativecommons.org/licenses/by-sa/4.0/"]

# Unlicense
licensereferences['Unlicense'] = ["unlicense.org"]

# ODbL
licensereferences['ODbL'] = ["opendatacommons.org/licenses/odbl/"]

# LaTeX
licensereferences['LaTeX'] = ["latex-project.org/lppl.txt"]

# ImageMagick
licensereferences['ImageMagick'] = ["www.imagemagick.org/script/license.php"]

# Open LDAP
licensereferences['OLDAP'] = ["www.OpenLDAP.org/license.html"]

# infozip
licensereferences['infozip'] = ["www.info-zip.org/pub/infozip/license.html"]

# Perl
licensereferences['Perl'] = ["dev.perl.org/licenses/"]

# SIL Open Font License
licensereferences['OFL'] = ["scripts.sil.org/OFL"]

# font awesome
licensereferences['fontawesome'] = ["fontawesome.io/license"]

# GUST font license
licensereferences["gust font license"] = ["www.gust.org.pl/fonts/licenses/GUST-FONT-LICENSE.txt"]

# MTX licensing
licensereferences['MTX'] = ["www.monotype.com/legal/mtx-licensing-statement/",
                            "monotypeimaging.com/aboutus/mtx-license.aspx"]

# MPL licenses
licensereferences['MPL'] = ["mozilla.org/MPL"]
licensereferences['MPL-1.0'] = ["opensource.org/licenses/MPL-1.0",
                                "opensource.org/licenses/mozilla1.0.php"]
licensereferences['MPL-1.1'] = ["mozilla.org/MPL/MPL-1.1.html",
                                "opensource.org/licenses/MPL-1.1",
                                "opensource.org/licenses/mozilla1.1.php"]
licensereferences['MPL-2.0'] = ["mozilla.org/MPL/2.0/"]

# MIT license
licensereferences['MIT'] = ["opensource.org/licenses/mit-license",
                            "opensource.org/licenses/MIT"]

# lodash
licensereferences['lodash'] = ["lodash.com/license"]

# ncurses
licensereferences['ncurses'] = ["invisible-island.net/ncurses/ncurses-license.html"]

# BSD licenses
licensereferences['BSD'] = ["opensource.org/licenses/bsd-license",
                            "creativecommons.org/licenses/BSD/"]
licensereferences['BSD-2-Clause'] = ["nmap.org/svn/docs/licenses/BSD-simplified"]
licensereferences['BSD-3-Clause'] = ["opensource.org/licenses/BSD-3-Clause"]

# FreeBSD
licensereferences['freebsd'] = ['www.freebsd.org/copyright/freebsd-license.html']

# Artistic
licensereferences['Artistic'] = ["opensource.org/licenses/artistic-license.php"]
licensereferences['Artistic-1.0'] = ["opensource.org/licenses/Artistic-1.0",
                                     "opensource.org/licenses/Artistic-Perl-1.0",
                                     "www.perlfoundation.org/artistic_license_1_0"]
licensereferences['Artistic-2.0'] = ["www.perlfoundation.org/artistic_license_2_0",
                                     "opensource.org/licenses/artistic-license-2.0.php"]

# OpenSSL
licensereferences['openssl'] = ["www.openssl.org/source/license.html"]

# WTFPL
licensereferences['WTFPL'] = ['sam.zoy.org/wtfpl/']

# OpenOffice
licensereferences['OpenOffice'] = ["www.openoffice.org/license.html"]

# BitTorrent
licensereferences['BitTorrent'] = ["www.bittorrent.com/license/"]

# Tizen
licensereferences['Tizen'] = ["www.tizenopensource.org/license"]

# OpenSSL
licensereferences['OpenSSL'] = ["www.openssl.org/source/license.html"]

# Boost
licensereferences['BSL-1.0'] = ["www.boost.org/LICENSE_1_0.txt",
                                "pocoproject.org/license.html"]

# zlib
licensereferences['Zlib'] = ["www.zlib.net/zlib_license.html"]

# jQuery
licensereferences['jQuery'] = ["jquery.org/license"]

# libxml
licensereferences['libxml'] = ["xmlsoft.org/FAQ.html#License"]

# ICU
licensereferences['ICU'] = ["source.icu-project.org/repos/icu/icu/trunk/license.html",
                            "source.icu-project.org/repos/icu/trunk/icu4c/LICENSE"]

# Yui3
licensereferences['yui'] = ["developer.yahoo.com/yui/license.html"]

# Lua
licensereferences['lua'] = ["www.lua.org/license.html"]

# IETF
licensereferences['IETF'] = ["trustee.ietf.org/license-info/"]

# libstemmer
licensereferences['libstemmer'] = ["snowball.tartarus.org/license.php"]

# espeak
licensereferences['espeak'] = ["espeak.sf.net/license.html"]

# webm
licensereferences['webm'] = ["www.webmproject.org/license/software/"]

# firebird sql
licensereferences['firebird'] = ["firebirdsql.org/en/licensing/"]

# W3
licensereferences['W3'] = ["www.w3.org/Consortium/Legal/copyright-software-19980720"]

# PLOS
licensereferences['PLOS'] = ["www.ploscompbiol.org/static/license"]

# forge references extracted from various sources Wikipedia:
#
# https://en.wikipedia.org/wiki/Forge_(software)
#
# and quite a few from Fedora 28:
#
# $ cd /usr/share/doc
# $ grep -r git  | grep http
forgereferences = {}
forgereferences['GitHub'] = ["github.com", "github.io",
                             "raw.githubusercontent.com"]
forgereferences['GitLab'] = ["gitlab.com", "gitlab.io"]
forgereferences['Gitorious'] = ["gitorious.org"]
forgereferences['Bitbucket'] = ["bitbucket.org"]
forgereferences['SourceForge'] = ["sourceforge.net"]
forgereferences['GNOME'] = ["git.gnome.org", "gitlab.gnome.org"]
forgereferences['Perl'] = ["git.perl.org"]
forgereferences['Fedora'] = ["git.fedorahosted.org",
                             "src.fedoraproject.org/cgit/",
                             "pkgs.fedoraproject.org/cgit/"]
forgereferences['Debian'] = ["git.debian.org", "anonscm.debian.org"]
forgereferences['LibreOffice'] = ["gerrit.libreoffice.org"]
forgereferences['kernel.org'] = ["git.kernel.org"]
forgereferences['freedesktop.org'] = ["cvs.freedesktop.org",
                                      "git.freedesktop.org"]
forgereferences['Google Code'] = ["code.google.com", "googlecode.com"]
forgereferences['savannah.gnu.org'] = ["savannah.gnu.org", "git.sv.gnu.org"]
forgereferences['bitbucket.org'] = ["bitbucket.org"]
forgereferences['tigris.org'] = ["tigris.org"]
forgereferences['svn.apache.org'] = ["svn.apache.org"]
forgereferences['launchpad.net'] = ["git.launchpad.net", "launchpad.net"]
forgereferences['sourceware.org'] = ["sourceware.org/git/"]

# store the maximum look ahead window. This is unlikely to matter, but
# just in case.
maxsignaturelength = max(map(lambda x: len(x), signatures.values()))
<<<<<<< HEAD
maxsignaturesoffset = max(signaturesoffset.values()) + maxsignaturelength

=======
maxsignaturesoffset = max(signaturesoffset.values()) + maxsignaturelength
>>>>>>> 8950ef3c
<|MERGE_RESOLUTION|>--- conflicted
+++ resolved
@@ -907,9 +907,4 @@
 # store the maximum look ahead window. This is unlikely to matter, but
 # just in case.
 maxsignaturelength = max(map(lambda x: len(x), signatures.values()))
-<<<<<<< HEAD
-maxsignaturesoffset = max(signaturesoffset.values()) + maxsignaturelength
-
-=======
-maxsignaturesoffset = max(signaturesoffset.values()) + maxsignaturelength
->>>>>>> 8950ef3c
+maxsignaturesoffset = max(signaturesoffset.values()) + maxsignaturelength